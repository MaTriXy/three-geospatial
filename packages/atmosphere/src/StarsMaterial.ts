/* eslint-disable @typescript-eslint/no-unsafe-declaration-merging */

import {
  GLSL3,
  Matrix4,
  Uniform,
  Vector2,
  type BufferGeometry,
  type Camera,
  type Group,
  type Object3D,
  type PerspectiveCamera,
  type Scene,
  type WebGLRenderer
} from 'three'

import {
  AtmosphereMaterialBase,
  atmosphereMaterialParametersBaseDefaults,
  type AtmosphereMaterialBaseParameters,
  type AtmosphereMaterialBaseUniforms
} from './AtmosphereMaterialBase'

import functions from './shaders/functions.glsl'
import parameters from './shaders/parameters.glsl'
import fragmentShader from './shaders/stars.frag'
import vertexShader from './shaders/stars.vert'

declare module 'three' {
  interface Camera {
    isPerspectiveCamera?: boolean
  }
}

export interface StarsMaterialParameters
  extends AtmosphereMaterialBaseParameters {
  pointSize?: number
  radianceScale?: number
  background?: boolean
}

export const starsMaterialParametersDefaults = {
  ...atmosphereMaterialParametersBaseDefaults,
  pointSize: 1,
  radianceScale: 1,
  background: true
} satisfies StarsMaterialParameters

export interface StarsMaterialUniforms {
  [key: string]: Uniform
  projectionMatrix: Uniform<Matrix4>
  modelViewMatrix: Uniform<Matrix4>
  viewMatrix: Uniform<Matrix4>
  matrixWorld: Uniform<Matrix4>
  cameraFar: Uniform<number>
  pointSize: Uniform<number>
  magnitudeRange: Uniform<Vector2>
  radianceScale: Uniform<number>
}

export interface StarsMaterial {
  uniforms: StarsMaterialUniforms & AtmosphereMaterialBaseUniforms
}

export class StarsMaterial extends AtmosphereMaterialBase {
  pointSize: number

  constructor(params?: StarsMaterialParameters) {
    const { pointSize, radianceScale, background, ...others } = {
      ...starsMaterialParametersDefaults,
      ...params
    }

    super({
      name: 'StarsMaterial',
      glslVersion: GLSL3,
      vertexShader: /* glsl */ `
        precision highp float;
        precision highp sampler3D;
        ${parameters}
        ${vertexShader}
      `,
      fragmentShader: /* glsl */ `
        precision highp float;
        precision highp sampler3D;
        ${parameters}
        ${functions}
        ${fragmentShader}
      `,
      ...others,
      uniforms: {
        projectionMatrix: new Uniform(new Matrix4()),
        modelViewMatrix: new Uniform(new Matrix4()),
        viewMatrix: new Uniform(new Matrix4()),
        matrixWorld: new Uniform(new Matrix4()),
        cameraFar: new Uniform(0),
        pointSize: new Uniform(0),
        magnitudeRange: new Uniform(new Vector2(-2, 8)),
        radianceScale: new Uniform(radianceScale),
        ...others.uniforms
<<<<<<< HEAD
      } satisfies StarsMaterialUniforms
=======
      },
      defines: {
        PERSPECTIVE_CAMERA: '1'
      }
>>>>>>> f659ac1a
    })
    this.pointSize = pointSize
    this.background = background
  }

  override onBeforeRender(
    renderer: WebGLRenderer,
    scene: Scene,
    camera: Camera,
    geometry: BufferGeometry,
    object: Object3D,
    group: Group
  ): void {
    super.onBeforeRender(renderer, scene, camera, geometry, object, group)
    const uniforms = this.uniforms
    uniforms.projectionMatrix.value.copy(camera.projectionMatrix)
    uniforms.modelViewMatrix.value.copy(camera.modelViewMatrix)
    uniforms.viewMatrix.value.copy(camera.matrixWorldInverse)
    uniforms.matrixWorld.value.copy(object.matrixWorld)
    uniforms.cameraFar.value = (camera as PerspectiveCamera).far
    uniforms.pointSize.value = this.pointSize * renderer.getPixelRatio()

    const isPerspectiveCamera = camera.isPerspectiveCamera === true
    if ((this.defines.PERSPECTIVE_CAMERA != null) !== isPerspectiveCamera) {
      if (isPerspectiveCamera) {
        this.defines.PERSPECTIVE_CAMERA = '1'
      } else {
        delete this.defines.PERSPECTIVE_CAMERA
      }
      this.needsUpdate = true
    }
  }

  get magnitudeRange(): Vector2 {
    return this.uniforms.magnitudeScale.value
  }

  get radianceScale(): number {
    return this.uniforms.radianceScale.value
  }

  set radianceScale(value: number) {
    this.uniforms.radianceScale.value = value
  }

  get background(): boolean {
    return this.defines.BACKGROUND != null
  }

  set background(value: boolean) {
    if (value !== this.background) {
      if (value) {
        this.defines.BACKGROUND = '1'
      } else {
        delete this.defines.BACKGROUND
      }
      this.needsUpdate = true
    }
  }
}<|MERGE_RESOLUTION|>--- conflicted
+++ resolved
@@ -98,14 +98,10 @@
         magnitudeRange: new Uniform(new Vector2(-2, 8)),
         radianceScale: new Uniform(radianceScale),
         ...others.uniforms
-<<<<<<< HEAD
-      } satisfies StarsMaterialUniforms
-=======
-      },
+      } satisfies StarsMaterialUniforms,
       defines: {
         PERSPECTIVE_CAMERA: '1'
       }
->>>>>>> f659ac1a
     })
     this.pointSize = pointSize
     this.background = background
