/* eslint-disable @typescript-eslint/no-unsafe-declaration-merging */

/// <reference types="vite-plugin-glsl/ext" />

import {
  GLSL3,
  Matrix4,
  Uniform,
  Vector3,
  type BufferGeometry,
  type Camera,
  type Group,
  type Object3D,
  type Scene,
  type WebGLRenderer
} from 'three'

import {
  AtmosphereMaterialBase,
  atmosphereMaterialParametersBaseDefaults,
  type AtmosphereMaterialBaseParameters,
  type AtmosphereMaterialBaseUniforms
} from './AtmosphereMaterialBase'

import functions from './shaders/functions.glsl'
import parameters from './shaders/parameters.glsl'
import fragmentShader from './shaders/sky.frag'
import vertexShader from './shaders/sky.vert'

declare module 'three' {
  interface Camera {
    isPerspectiveCamera?: boolean
  }
}

export interface SkyMaterialParameters
  extends AtmosphereMaterialBaseParameters {
  sun?: boolean
  moon?: boolean
  moonDirection?: Vector3
  moonAngularRadius?: number
  lunarRadianceScale?: number
}

export const skyMaterialParametersDefaults = {
  ...atmosphereMaterialParametersBaseDefaults,
  sun: true,
  moon: true,
  moonAngularRadius: 0.0045, // ≈ 15.5 arcminutes
  lunarRadianceScale: 1
} satisfies SkyMaterialParameters

export interface SkyMaterialUniforms {
  [key: string]: Uniform
  inverseProjectionMatrix: Uniform<Matrix4>
  inverseViewMatrix: Uniform<Matrix4>
  moonDirection: Uniform<Vector3>
  moonAngularRadius: Uniform<number>
  lunarRadianceScale: Uniform<number>
}

export interface SkyMaterial {
  uniforms: SkyMaterialUniforms & AtmosphereMaterialBaseUniforms
}

export class SkyMaterial extends AtmosphereMaterialBase {
  constructor(params?: SkyMaterialParameters) {
    const {
      sun,
      moon,
      moonDirection,
      moonAngularRadius,
      lunarRadianceScale,
      ...others
    } = { ...skyMaterialParametersDefaults, ...params }

    super({
      name: 'SkyMaterial',
      glslVersion: GLSL3,
      vertexShader: /* glsl */ `
        precision highp float;
        precision highp sampler3D;
        ${parameters}
        ${vertexShader}
      `,
      fragmentShader: /* glsl */ `
        precision highp float;
        precision highp sampler3D;
        ${parameters}
        ${functions}
        ${fragmentShader}
      `,
      ...others,
      uniforms: {
        inverseProjectionMatrix: new Uniform(new Matrix4()),
        inverseViewMatrix: new Uniform(new Matrix4()),
        moonDirection: new Uniform(moonDirection?.clone() ?? new Vector3()),
        moonAngularRadius: new Uniform(moonAngularRadius),
        lunarRadianceScale: new Uniform(lunarRadianceScale),
        ...others.uniforms
<<<<<<< HEAD
      } satisfies SkyMaterialUniforms
=======
      },
      defines: {
        PERSPECTIVE_CAMERA: '1'
      }
>>>>>>> f659ac1a
    })
    this.sun = sun
    this.moon = moon
  }

  override onBeforeRender(
    renderer: WebGLRenderer,
    scene: Scene,
    camera: Camera,
    geometry: BufferGeometry,
    object: Object3D,
    group: Group
  ): void {
    super.onBeforeRender(renderer, scene, camera, geometry, object, group)
    const uniforms = this.uniforms
    uniforms.inverseProjectionMatrix.value.copy(camera.projectionMatrixInverse)
    uniforms.inverseViewMatrix.value.copy(camera.matrixWorld)

    const isPerspectiveCamera = camera.isPerspectiveCamera === true
    if ((this.defines.PERSPECTIVE_CAMERA != null) !== isPerspectiveCamera) {
      if (isPerspectiveCamera) {
        this.defines.PERSPECTIVE_CAMERA = '1'
      } else {
        delete this.defines.PERSPECTIVE_CAMERA
      }
      this.needsUpdate = true
    }
  }

  get sun(): boolean {
    return this.defines.SUN != null
  }

  set sun(value: boolean) {
    if (value !== this.sun) {
      if (value) {
        this.defines.SUN = '1'
      } else {
        delete this.defines.SUN
      }
      this.needsUpdate = true
    }
  }

  get moon(): boolean {
    return this.defines.MOON != null
  }

  set moon(value: boolean) {
    if (value !== this.moon) {
      if (value) {
        this.defines.MOON = '1'
      } else {
        delete this.defines.MOON
      }
      this.needsUpdate = true
    }
  }

  get moonDirection(): Vector3 {
    return this.uniforms.moonDirection.value
  }

  get moonAngularRadius(): number {
    return this.uniforms.moonAngularRadius.value
  }

  set moonAngularRadius(value: number) {
    this.uniforms.moonAngularRadius.value = value
  }

  get lunarRadianceScale(): number {
    return this.uniforms.lunarRadianceScale.value
  }

  set lunarRadianceScale(value: number) {
    this.uniforms.lunarRadianceScale.value = value
  }
}<|MERGE_RESOLUTION|>--- conflicted
+++ resolved
@@ -98,14 +98,10 @@
         moonAngularRadius: new Uniform(moonAngularRadius),
         lunarRadianceScale: new Uniform(lunarRadianceScale),
         ...others.uniforms
-<<<<<<< HEAD
-      } satisfies SkyMaterialUniforms
-=======
-      },
+      } satisfies SkyMaterialUniforms,
       defines: {
         PERSPECTIVE_CAMERA: '1'
       }
->>>>>>> f659ac1a
     })
     this.sun = sun
     this.moon = moon
