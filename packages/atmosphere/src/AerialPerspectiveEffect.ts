/* eslint-disable @typescript-eslint/no-non-null-assertion */

import { BlendFunction, Effect, EffectAttribute } from 'postprocessing'
import {
  Camera,
  Matrix4,
  Uniform,
  Vector2,
  Vector3,
  type Data3DTexture,
  type DataTexture,
  type Texture,
  type WebGLRenderer,
  type WebGLRenderTarget
} from 'three'

import {
  Ellipsoid,
  Geodetic,
  remap,
  resolveIncludes,
  saturate
} from '@takram/three-geospatial'
import {
  depth,
  packing,
  raySphereIntersection,
  transform
} from '@takram/three-geospatial/shaders'

import { AtmosphereParameters } from './AtmosphereParameters'
import {
  IRRADIANCE_TEXTURE_HEIGHT,
  IRRADIANCE_TEXTURE_WIDTH,
  METER_TO_UNIT_LENGTH,
  SCATTERING_TEXTURE_MU_S_SIZE,
  SCATTERING_TEXTURE_MU_SIZE,
  SCATTERING_TEXTURE_NU_SIZE,
  SCATTERING_TEXTURE_R_SIZE,
  TRANSMITTANCE_TEXTURE_HEIGHT,
  TRANSMITTANCE_TEXTURE_WIDTH
} from './constants'
import { getAltitudeCorrectionOffset } from './getAltitudeCorrectedEllipsoidCenter'
import { type AtmosphereComposite } from './types'

import fragmentShader from './shaders/aerialPerspectiveEffect.frag?raw'
import vertexShader from './shaders/aerialPerspectiveEffect.vert?raw'
import functions from './shaders/functions.glsl?raw'
import parameters from './shaders/parameters.glsl?raw'
import skyShader from './shaders/sky.glsl?raw'

const vectorScratch1 = /*#__PURE__*/ new Vector3()
const vectorScratch2 = /*#__PURE__*/ new Vector3()
const geodeticScratch = /*#__PURE__*/ new Geodetic()

export interface AerialPerspectiveEffectOptions {
  blendFunction?: BlendFunction
  normalBuffer?: Texture | null
  octEncodedNormal?: boolean
  reconstructNormal?: boolean

  // Precomputed textures
  irradianceTexture?: DataTexture | null
  scatteringTexture?: Data3DTexture | null
  transmittanceTexture?: DataTexture | null
  useHalfFloat?: boolean

  // Atmosphere controls
  ellipsoid?: Ellipsoid
  correctAltitude?: boolean
  correctGeometricError?: boolean
  photometric?: boolean
  sunDirection?: Vector3

  // Rendering options
  sunIrradiance?: boolean
  skyIrradiance?: boolean
  transmittance?: boolean
  inscatter?: boolean
  irradianceScale?: number
  sky?: boolean
  sun?: boolean

  // Moon
  moon?: boolean
  moonDirection?: Vector3
  moonAngularRadius?: number
  lunarRadianceScale?: number
}

export const aerialPerspectiveEffectOptionsDefaults = {
  blendFunction: BlendFunction.NORMAL,
  octEncodedNormal: false,
  reconstructNormal: false,
  ellipsoid: Ellipsoid.WGS84,
  correctAltitude: true,
  correctGeometricError: true,
  photometric: true,
  sunIrradiance: false,
  skyIrradiance: false,
  transmittance: true,
  inscatter: true,
  irradianceScale: 1,
  sky: false,
  sun: true,
  moon: true,
  moonAngularRadius: 0.0045, // ≈ 15.5 arcminutes
  lunarRadianceScale: 1
} satisfies AerialPerspectiveEffectOptions

export class AerialPerspectiveEffect extends Effect {
  private _ellipsoid!: Ellipsoid
  readonly ellipsoidMatrix = new Matrix4()
  correctAltitude: boolean

  constructor(
    private camera = new Camera(),
    options?: AerialPerspectiveEffectOptions,
    private readonly atmosphere = AtmosphereParameters.DEFAULT
  ) {
    const {
      blendFunction,
      normalBuffer = null,
      octEncodedNormal,
      reconstructNormal,
      irradianceTexture = null,
      scatteringTexture = null,
      transmittanceTexture = null,
      useHalfFloat,
      ellipsoid,
      correctAltitude,
      correctGeometricError,
      photometric,
      sunDirection,
      sunIrradiance,
      skyIrradiance,
      transmittance,
      inscatter,
      irradianceScale,
      sky,
      sun,
      moon,
      moonDirection,
      moonAngularRadius,
      lunarRadianceScale
    } = { ...aerialPerspectiveEffectOptionsDefaults, ...options }

    super(
      'AerialPerspectiveEffect',
      resolveIncludes(fragmentShader, {
        core: {
          depth,
          packing,
          transform,
          raySphereIntersection
        },
        parameters,
        functions,
        sky: skyShader
      }),
      {
        blendFunction,
        vertexShader: resolveIncludes(vertexShader, {
          parameters
        }),
        attributes: EffectAttribute.DEPTH,
        // prettier-ignore
        uniforms: new Map<string, Uniform>([
          ['normalBuffer', new Uniform(normalBuffer)],
          ['projectionMatrix', new Uniform(new Matrix4())],
          ['viewMatrix', new Uniform(new Matrix4())],
          ['inverseProjectionMatrix', new Uniform(new Matrix4())],
          ['inverseViewMatrix', new Uniform(new Matrix4())],
          ['cameraPosition', new Uniform(new Vector3())],
<<<<<<< HEAD
          ['bottomRadius', new Uniform(atmosphere.bottomRadius)],
          ['ellipsoidCenter', new Uniform(new Vector3())],
=======
>>>>>>> aaded692
          ['ellipsoidRadii', new Uniform(new Vector3())],
          ['ellipsoidCenter', new Uniform(new Vector3())],
          ['inverseEllipsoidMatrix', new Uniform(new Matrix4())],
          ['altitudeCorrection', new Uniform(new Vector3())],
          ['sunDirection', new Uniform(sunDirection?.clone() ?? new Vector3())],
          ['irradianceScale', new Uniform(irradianceScale)],
          ['idealSphereAlpha', new Uniform(0)],
          ['moonDirection', new Uniform(moonDirection?.clone() ?? new Vector3())],
          ['moonAngularRadius', new Uniform(moonAngularRadius)],
          ['lunarRadianceScale', new Uniform(lunarRadianceScale)],

          // Composition and shadow
          ['compositeBuffer', new Uniform(null)],
          ['shadowBuffer', new Uniform(null)],
          ['shadowMapSize', new Uniform(new Vector2())],
          ['shadowIntervals', new Uniform([])],
          ['shadowMatrices', new Uniform([])],
          ['shadowFar', new Uniform(0)],
          ['shadowTopHeight', new Uniform(0)],
          ['shadowRadius', new Uniform(1)],

          // Uniforms for atmosphere functions
          ['u_solar_irradiance', new Uniform(atmosphere.solarIrradiance)],
          ['u_sun_angular_radius', new Uniform(atmosphere.sunAngularRadius)],
          ['u_bottom_radius', new Uniform(atmosphere.bottomRadius * METER_TO_UNIT_LENGTH)],
          ['u_top_radius', new Uniform(atmosphere.topRadius * METER_TO_UNIT_LENGTH)],
          ['u_rayleigh_scattering', new Uniform(atmosphere.rayleighScattering)],
          ['u_mie_scattering', new Uniform(atmosphere.mieScattering)],
          ['u_mie_phase_function_g', new Uniform(atmosphere.miePhaseFunctionG)],
          ['u_mu_s_min', new Uniform(0)],
          ['u_irradiance_texture', new Uniform(irradianceTexture)],
          ['u_scattering_texture', new Uniform(scatteringTexture)],
          ['u_single_mie_scattering_texture', new Uniform(scatteringTexture)],
          ['u_transmittance_texture', new Uniform(transmittanceTexture)],
        ]),
        // prettier-ignore
        defines: new Map<string, string>([
          ['TRANSMITTANCE_TEXTURE_WIDTH', `${TRANSMITTANCE_TEXTURE_WIDTH}`],
          ['TRANSMITTANCE_TEXTURE_HEIGHT', `${TRANSMITTANCE_TEXTURE_HEIGHT}`],
          ['SCATTERING_TEXTURE_R_SIZE', `${SCATTERING_TEXTURE_R_SIZE}`],
          ['SCATTERING_TEXTURE_MU_SIZE', `${SCATTERING_TEXTURE_MU_SIZE}`],
          ['SCATTERING_TEXTURE_MU_S_SIZE', `${SCATTERING_TEXTURE_MU_S_SIZE}`],
          ['SCATTERING_TEXTURE_NU_SIZE', `${SCATTERING_TEXTURE_NU_SIZE}`],
          ['IRRADIANCE_TEXTURE_WIDTH', `${IRRADIANCE_TEXTURE_WIDTH}`],
          ['IRRADIANCE_TEXTURE_HEIGHT', `${IRRADIANCE_TEXTURE_HEIGHT}`],
          ['METER_TO_UNIT_LENGTH', `float(${METER_TO_UNIT_LENGTH})`],
          ['SUN_SPECTRAL_RADIANCE_TO_LUMINANCE', `vec3(${atmosphere.sunRadianceToRelativeLuminance.toArray().join(',')})`],
          ['SKY_SPECTRAL_RADIANCE_TO_LUMINANCE', `vec3(${atmosphere.skyRadianceToRelativeLuminance.toArray().join(',')})`]
        ])
      }
    )

    this.octEncodedNormal = octEncodedNormal
    this.reconstructNormal = reconstructNormal
    this.useHalfFloat = useHalfFloat === true
    this.ellipsoid = ellipsoid
    this.correctAltitude = correctAltitude
    this.correctGeometricError = correctGeometricError
    this.photometric = photometric
    this.sunIrradiance = sunIrradiance
    this.skyIrradiance = skyIrradiance
    this.transmittance = transmittance
    this.inscatter = inscatter
    this.sky = sky
    this.sun = sun
    this.moon = moon
  }

  get mainCamera(): Camera {
    return this.camera
  }

  override set mainCamera(value: Camera) {
    this.camera = value
  }

  override update(
    renderer: WebGLRenderer,
    inputBuffer: WebGLRenderTarget,
    deltaTime?: number
  ): void {
    const uniforms = this.uniforms
    const projectionMatrix = uniforms.get('projectionMatrix')!
    const viewMatrix = uniforms.get('viewMatrix')!
    const inverseProjectionMatrix = uniforms.get('inverseProjectionMatrix')!
    const inverseViewMatrix = uniforms.get('inverseViewMatrix')!
    const camera = this.camera
    projectionMatrix.value.copy(camera.projectionMatrix)
    viewMatrix.value.copy(camera.matrixWorldInverse)
    inverseProjectionMatrix.value.copy(camera.projectionMatrixInverse)
    inverseViewMatrix.value.copy(camera.matrixWorld)

<<<<<<< HEAD
    const cameraPosition = uniforms.get('cameraPosition')!
    const position = camera.getWorldPosition(cameraPosition.value)

    try {
      geodeticScratch.setFromECEF(position)
    } catch (error) {
      return // Abort when the position is zero.
    }
    const cameraHeight = geodeticScratch.height
=======
    const cameraPosition = camera.getWorldPosition(
      uniforms.get('cameraPosition')!.value
    )
    const inverseEllipsoidMatrix = uniforms
      .get('inverseEllipsoidMatrix')!
      .value.copy(this.ellipsoidMatrix)
      .invert()
    const cameraPositionECEF = vectorScratch1
      .copy(cameraPosition)
      .applyMatrix4(inverseEllipsoidMatrix)
      .sub(uniforms.get('ellipsoidCenter')!.value)
>>>>>>> aaded692

    // Calculate the projected scale of the globe in clip space used to
    // interpolate between the globe true normals and idealized normals to avoid
    // lighting artifacts.
    const cameraHeight = geodeticScratch.setFromECEF(cameraPositionECEF).height
    const projectedScale = vectorScratch2
      .set(0, this.ellipsoid.maximumRadius, -cameraHeight)
      .applyMatrix4(camera.projectionMatrix)

    // Calculate interpolation alpha
    // Interpolation values are picked to match previous rough globe scales to
    // match the previous "camera height" approach for interpolation.
    // See: https://github.com/takram-design-engineering/three-geospatial/pull/23
    uniforms.get('idealSphereAlpha')!.value = saturate(
      remap(projectedScale.y, 41.5, 13.8, 0, 1)
    )

<<<<<<< HEAD
    const ellipsoidCenter = uniforms.get('ellipsoidCenter')!.value
    if (this.correctAltitude) {
      getAltitudeCorrectionOffset(
        position,
        this.atmosphere.bottomRadius,
        this.ellipsoid,
        ellipsoidCenter
      )
    } else {
      ellipsoidCenter.setScalar(0)
=======
    const altitudeCorrection = uniforms.get('altitudeCorrection')!
    if (this.correctAltitude) {
      const surfacePosition = this.ellipsoid.projectOnSurface(
        cameraPositionECEF,
        vectorScratch2
      )
      if (surfacePosition != null) {
        this.ellipsoid.getOsculatingSphereCenter(
          // Move the center of the atmosphere's inner sphere down to intersect
          // the viewpoint when it's located underground.
          surfacePosition.lengthSq() < cameraPositionECEF.lengthSq()
            ? surfacePosition
            : cameraPositionECEF,
          this.atmosphere.bottomRadius,
          altitudeCorrection.value
        )
      }
    } else {
      altitudeCorrection.value.set(0, 0, 0)
>>>>>>> aaded692
    }
  }

  get normalBuffer(): Texture | null {
    return this.uniforms.get('normalBuffer')!.value
  }

  set normalBuffer(value: Texture | null) {
    this.uniforms.get('normalBuffer')!.value = value
  }

  get octEncodedNormal(): boolean {
    return this.defines.has('OCT_ENCODED_NORMAL')
  }

  set octEncodedNormal(value: boolean) {
    if (value !== this.octEncodedNormal) {
      if (value) {
        this.defines.set('OCT_ENCODED_NORMAL', '1')
      } else {
        this.defines.delete('OCT_ENCODED_NORMAL')
      }
      this.setChanged()
    }
  }

  get reconstructNormal(): boolean {
    return this.defines.has('RECONSTRUCT_NORMAL')
  }

  set reconstructNormal(value: boolean) {
    if (value !== this.reconstructNormal) {
      if (value) {
        this.defines.set('RECONSTRUCT_NORMAL', '1')
      } else {
        this.defines.delete('RECONSTRUCT_NORMAL')
      }
      this.setChanged()
    }
  }

  get irradianceTexture(): DataTexture | null {
    return this.uniforms.get('u_irradiance_texture')!.value
  }

  set irradianceTexture(value: DataTexture | null) {
    this.uniforms.get('u_irradiance_texture')!.value = value
  }

  get scatteringTexture(): Data3DTexture | null {
    return this.uniforms.get('u_scattering_texture')!.value
  }

  set scatteringTexture(value: Data3DTexture | null) {
    this.uniforms.get('u_scattering_texture')!.value = value
    this.uniforms.get('u_single_mie_scattering_texture')!.value = value
  }

  get transmittanceTexture(): DataTexture | null {
    return this.uniforms.get('u_transmittance_texture')!.value
  }

  set transmittanceTexture(value: DataTexture | null) {
    this.uniforms.get('u_transmittance_texture')!.value = value
  }

  get useHalfFloat(): boolean {
    return (
      this.uniforms.get('u_mu_s_min')!.value === this.atmosphere.muSMinHalfFloat
    )
  }

  set useHalfFloat(value: boolean) {
    this.uniforms.get('u_mu_s_min')!.value = value
      ? this.atmosphere.muSMinHalfFloat
      : this.atmosphere.muSMinFloat
  }

  get ellipsoid(): Ellipsoid {
    return this._ellipsoid
  }

  set ellipsoid(value: Ellipsoid) {
    this._ellipsoid = value
    this.uniforms.get('ellipsoidRadii')!.value.copy(value.radii)
  }

  get ellipsoidCenter(): Vector3 {
    return this.uniforms.get('ellipsoidCenter')!.value
  }

  get correctGeometricError(): boolean {
    return this.defines.has('CORRECT_GEOMETRIC_ERROR')
  }

  set correctGeometricError(value: boolean) {
    if (value !== this.correctGeometricError) {
      if (value) {
        this.defines.set('CORRECT_GEOMETRIC_ERROR', '1')
      } else {
        this.defines.delete('CORRECT_GEOMETRIC_ERROR')
      }
      this.setChanged()
    }
  }

  get photometric(): boolean {
    return this.defines.has('PHOTOMETRIC')
  }

  set photometric(value: boolean) {
    if (value !== this.photometric) {
      if (value) {
        this.defines.set('PHOTOMETRIC', '1')
      } else {
        this.defines.delete('PHOTOMETRIC')
      }
      this.setChanged()
    }
  }

  get sunDirection(): Vector3 {
    return this.uniforms.get('sunDirection')!.value
  }

  get sunIrradiance(): boolean {
    return this.defines.has('SUN_IRRADIANCE')
  }

  set sunIrradiance(value: boolean) {
    if (value !== this.sunIrradiance) {
      if (value) {
        this.defines.set('SUN_IRRADIANCE', '1')
      } else {
        this.defines.delete('SUN_IRRADIANCE')
      }
      this.setChanged()
    }
  }

  get skyIrradiance(): boolean {
    return this.defines.has('SKY_IRRADIANCE')
  }

  set skyIrradiance(value: boolean) {
    if (value !== this.skyIrradiance) {
      if (value) {
        this.defines.set('SKY_IRRADIANCE', '1')
      } else {
        this.defines.delete('SKY_IRRADIANCE')
      }
      this.setChanged()
    }
  }

  get transmittance(): boolean {
    return this.defines.has('TRANSMITTANCE')
  }

  set transmittance(value: boolean) {
    if (value !== this.transmittance) {
      if (value) {
        this.defines.set('TRANSMITTANCE', '1')
      } else {
        this.defines.delete('TRANSMITTANCE')
      }
      this.setChanged()
    }
  }

  get inscatter(): boolean {
    return this.defines.has('INSCATTER')
  }

  set inscatter(value: boolean) {
    if (value !== this.inscatter) {
      if (value) {
        this.defines.set('INSCATTER', '1')
      } else {
        this.defines.delete('INSCATTER')
      }
      this.setChanged()
    }
  }

  get irradianceScale(): number {
    return this.uniforms.get('irradianceScale')!.value
  }

  set irradianceScale(value: number) {
    this.uniforms.get('irradianceScale')!.value = value
  }

  get sky(): boolean {
    return this.defines.has('SKY')
  }

  set sky(value: boolean) {
    if (value !== this.sky) {
      if (value) {
        this.defines.set('SKY', '1')
      } else {
        this.defines.delete('SKY')
      }
      this.setChanged()
    }
  }

  get sun(): boolean {
    return this.defines.has('SUN')
  }

  set sun(value: boolean) {
    if (value !== this.sun) {
      if (value) {
        this.defines.set('SUN', '1')
      } else {
        this.defines.delete('SUN')
      }
      this.setChanged()
    }
  }

  get moon(): boolean {
    return this.defines.has('MOON')
  }

  set moon(value: boolean) {
    if (value !== this.moon) {
      if (value) {
        this.defines.set('MOON', '1')
      } else {
        this.defines.delete('MOON')
      }
      this.setChanged()
    }
  }

  get moonDirection(): Vector3 {
    return this.uniforms.get('moonDirection')!.value
  }

  get moonAngularRadius(): number {
    return this.uniforms.get('moonAngularRadius')!.value
  }

  set moonAngularRadius(value: number) {
    this.uniforms.get('moonAngularRadius')!.value = value
  }

  get lunarRadianceScale(): number {
    return this.uniforms.get('lunarRadianceScale')!.value
  }

  set lunarRadianceScale(value: number) {
    this.uniforms.get('lunarRadianceScale')!.value = value
  }

  get shadowRadius(): number {
    return this.uniforms.get('shadowRadius')!.value
  }

  set shadowRadius(value: number) {
    this.uniforms.get('shadowRadius')!.value = value
  }

  setComposite(value?: AtmosphereComposite | null): void {
    if (value != null) {
      if (value.texture != null) {
        this.defines.set('HAS_COMPOSITE', '1')
        this.uniforms.get('compositeBuffer')!.value = value.texture
      }
      if (value.shadow != null) {
        this.defines.set('HAS_SHADOW', '1')
        this.defines.set(
          'SHADOW_CASCADE_COUNT',
          `${value.shadow.intervals.length}`
        )
        this.uniforms.get('shadowBuffer')!.value = value.shadow.map
        this.uniforms.get('shadowMapSize')!.value.copy(value.shadow.mapSize)
        this.uniforms.get('shadowIntervals')!.value = value.shadow.intervals
        this.uniforms.get('shadowMatrices')!.value = value.shadow.matrices
        this.uniforms.get('shadowFar')!.value = value.shadow.far
        this.uniforms.get('shadowTopHeight')!.value = value.shadow.topHeight
      }
    } else {
      this.defines.delete('HAS_COMPOSITE')
      this.defines.delete('HAS_SHADOW')
      this.defines.delete('SHADOW_CASCADE_COUNT')
      this.uniforms.get('compositeBuffer')!.value = null
      this.uniforms.get('shadowBuffer')!.value = null
      this.uniforms.get('shadowMapSize')!.value.setScalar(0)
      this.uniforms.get('shadowIntervals')!.value = []
      this.uniforms.get('shadowMatrices')!.value = []
      this.uniforms.get('shadowFar')!.value = 0
      this.uniforms.get('shadowTopHeight')!.value = 0
    }
    this.setChanged()
  }
}<|MERGE_RESOLUTION|>--- conflicted
+++ resolved
@@ -172,11 +172,7 @@
           ['inverseProjectionMatrix', new Uniform(new Matrix4())],
           ['inverseViewMatrix', new Uniform(new Matrix4())],
           ['cameraPosition', new Uniform(new Vector3())],
-<<<<<<< HEAD
           ['bottomRadius', new Uniform(atmosphere.bottomRadius)],
-          ['ellipsoidCenter', new Uniform(new Vector3())],
-=======
->>>>>>> aaded692
           ['ellipsoidRadii', new Uniform(new Vector3())],
           ['ellipsoidCenter', new Uniform(new Vector3())],
           ['inverseEllipsoidMatrix', new Uniform(new Matrix4())],
@@ -269,17 +265,6 @@
     inverseProjectionMatrix.value.copy(camera.projectionMatrixInverse)
     inverseViewMatrix.value.copy(camera.matrixWorld)
 
-<<<<<<< HEAD
-    const cameraPosition = uniforms.get('cameraPosition')!
-    const position = camera.getWorldPosition(cameraPosition.value)
-
-    try {
-      geodeticScratch.setFromECEF(position)
-    } catch (error) {
-      return // Abort when the position is zero.
-    }
-    const cameraHeight = geodeticScratch.height
-=======
     const cameraPosition = camera.getWorldPosition(
       uniforms.get('cameraPosition')!.value
     )
@@ -291,56 +276,38 @@
       .copy(cameraPosition)
       .applyMatrix4(inverseEllipsoidMatrix)
       .sub(uniforms.get('ellipsoidCenter')!.value)
->>>>>>> aaded692
-
-    // Calculate the projected scale of the globe in clip space used to
-    // interpolate between the globe true normals and idealized normals to avoid
-    // lighting artifacts.
-    const cameraHeight = geodeticScratch.setFromECEF(cameraPositionECEF).height
-    const projectedScale = vectorScratch2
-      .set(0, this.ellipsoid.maximumRadius, -cameraHeight)
-      .applyMatrix4(camera.projectionMatrix)
-
-    // Calculate interpolation alpha
-    // Interpolation values are picked to match previous rough globe scales to
-    // match the previous "camera height" approach for interpolation.
-    // See: https://github.com/takram-design-engineering/three-geospatial/pull/23
-    uniforms.get('idealSphereAlpha')!.value = saturate(
-      remap(projectedScale.y, 41.5, 13.8, 0, 1)
-    )
-
-<<<<<<< HEAD
-    const ellipsoidCenter = uniforms.get('ellipsoidCenter')!.value
+
+    try {
+      // Calculate the projected scale of the globe in clip space used to
+      // interpolate between the globe true normals and idealized normals to avoid
+      // lighting artifacts.
+      const cameraHeight =
+        geodeticScratch.setFromECEF(cameraPositionECEF).height
+      const projectedScale = vectorScratch2
+        .set(0, this.ellipsoid.maximumRadius, -cameraHeight)
+        .applyMatrix4(camera.projectionMatrix)
+
+      // Calculate interpolation alpha
+      // Interpolation values are picked to match previous rough globe scales to
+      // match the previous "camera height" approach for interpolation.
+      // See: https://github.com/takram-design-engineering/three-geospatial/pull/23
+      uniforms.get('idealSphereAlpha')!.value = saturate(
+        remap(projectedScale.y, 41.5, 13.8, 0, 1)
+      )
+    } catch (error) {
+      return // Abort when unable to project position to the ellipsoid surface.
+    }
+
+    const altitudeCorrection = uniforms.get('altitudeCorrection')!
     if (this.correctAltitude) {
       getAltitudeCorrectionOffset(
-        position,
+        cameraPositionECEF,
         this.atmosphere.bottomRadius,
         this.ellipsoid,
-        ellipsoidCenter
+        altitudeCorrection.value
       )
     } else {
-      ellipsoidCenter.setScalar(0)
-=======
-    const altitudeCorrection = uniforms.get('altitudeCorrection')!
-    if (this.correctAltitude) {
-      const surfacePosition = this.ellipsoid.projectOnSurface(
-        cameraPositionECEF,
-        vectorScratch2
-      )
-      if (surfacePosition != null) {
-        this.ellipsoid.getOsculatingSphereCenter(
-          // Move the center of the atmosphere's inner sphere down to intersect
-          // the viewpoint when it's located underground.
-          surfacePosition.lengthSq() < cameraPositionECEF.lengthSq()
-            ? surfacePosition
-            : cameraPositionECEF,
-          this.atmosphere.bottomRadius,
-          altitudeCorrection.value
-        )
-      }
-    } else {
       altitudeCorrection.value.set(0, 0, 0)
->>>>>>> aaded692
     }
   }
 
