--- conflicted
+++ resolved
@@ -98,11 +98,7 @@
 
 - **Clouds**
 
-<<<<<<< HEAD
   Renders the color and transparency of the clouds, optionally including the shadow length. The aerial perspective is already to the clouds here.
-=======
-  Renders the color and transparency of the clouds, optionally including the shadow length. The aerial perspective effect is already applied to the clouds here.
->>>>>>> 96b7170f
 
   &rarr; [Shader](/packages/clouds/src/shaders/clouds.frag)
 
