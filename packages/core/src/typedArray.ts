--- conflicted
+++ resolved
@@ -22,59 +22,6 @@
   | Float32ArrayConstructor
   | Float64ArrayConstructor
 
-<<<<<<< HEAD
-type GetValue = keyof {
-  [K in keyof DataView as DataView[K] extends (byteOffset: number) => number
-    ? K
-    : never]: DataView[K]
-}
-
-export function parseTypedArray<
-  T extends TypedArrayConstructor,
-  K extends GetValue
->(
-  buffer: ArrayBuffer,
-  TypedArray: T,
-  getValue: K,
-  littleEndian?: boolean
-): InstanceType<T>
-
-export function parseTypedArray<K extends GetValue>(
-  buffer: ArrayBuffer,
-  TypedArray: TypedArrayConstructor,
-  getValue: K,
-  littleEndian = true
-): TypedArray {
-  const data = new DataView(buffer)
-  const array = new TypedArray(data.byteLength / TypedArray.BYTES_PER_ELEMENT)
-  for (
-    let index = 0, byteIndex = 0;
-    index < array.length;
-    ++index, byteIndex += TypedArray.BYTES_PER_ELEMENT
-  ) {
-    array[index] = data[getValue](byteIndex, littleEndian)
-  }
-  return array
-}
-
-export function parseUnt8Array(buffer: ArrayBuffer): Uint8Array {
-  return parseTypedArray(buffer, Uint8Array, 'getUint8')
-}
-
-export function parseInt16Array(
-  buffer: ArrayBuffer,
-  littleEndian?: boolean
-): Int16Array {
-  return parseTypedArray(buffer, Int16Array, 'getInt16', littleEndian)
-}
-
-export function parseUint16Array(
-  buffer: ArrayBuffer,
-  littleEndian?: boolean
-): Uint16Array {
-  return parseTypedArray(buffer, Uint16Array, 'getUint16', littleEndian)
-}
-=======
 export type TypedArrayElementType =
   | 'int8'
   | 'uint8'
@@ -84,7 +31,6 @@
   | 'uint32'
   | 'float32'
   | 'float64'
->>>>>>> 5f4d5fd9
 
 export function getTypedArrayElementType(
   array: TypedArray
