import { nxViteTsPaths } from '@nx/vite/plugins/nx-tsconfig-paths.plugin'
import type { StorybookConfig } from '@storybook/react-vite'
import react from '@vitejs/plugin-react'
import { mergeConfig } from 'vite'
import glsl from 'vite-plugin-glsl'

const config: StorybookConfig = {
  stories: ['../../*/**/src/**/*.@(mdx|stories.@(js|jsx|ts|tsx))'],
  addons: ['@storybook/addon-essentials', '@storybook/addon-interactions'],
  framework: {
    name: '@storybook/react-vite',
    options: {}
  },
<<<<<<< HEAD
  staticDirs: [
    '../../astronomy/assets',
    '../../atmosphere/assets',
    '../../effects/assets'
  ],
=======
  staticDirs: ['../../atmosphere/assets'],
>>>>>>> cd679b5f

  viteFinal: async config =>
    mergeConfig(config, {
      plugins: [react(), nxViteTsPaths(), glsl()],
      worker: {
        plugins: () => [nxViteTsPaths()]
      }
    })
}

export default config

// To customize your Vite configuration you can use the viteFinal field.
// Check https://storybook.js.org/docs/react/builders/vite#configuration
// and https://nx.dev/recipes/storybook/custom-builder-configs<|MERGE_RESOLUTION|>--- conflicted
+++ resolved
@@ -11,15 +11,7 @@
     name: '@storybook/react-vite',
     options: {}
   },
-<<<<<<< HEAD
-  staticDirs: [
-    '../../astronomy/assets',
-    '../../atmosphere/assets',
-    '../../effects/assets'
-  ],
-=======
   staticDirs: ['../../atmosphere/assets'],
->>>>>>> cd679b5f
 
   viteFinal: async config =>
     mergeConfig(config, {
